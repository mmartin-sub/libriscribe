--- conflicted
+++ resolved
@@ -5,11 +5,9 @@
 
 from rich.console import Console
 
-<<<<<<< HEAD
-from ..knowledge_base import ProjectKnowledgeBase
-=======
+from libriscribe2.knowledge_base import ProjectKnowledgeBase
+
 from ..settings import Settings
->>>>>>> da217c36
 from ..utils.file_utils import read_markdown_file
 from ..utils.llm_client import LLMClient
 from .agent_base import Agent
@@ -104,4 +102,5 @@
         except Exception as e:
             self.logger.exception(f"Error reviewing chapter {chapter_path}: {e}")
             print(f"ERROR: Failed to review chapter {chapter_path}. See log for details.")
+            self.last_review_results = {}
             self.last_review_results = {}