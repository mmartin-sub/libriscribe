{
  "version": "1.5.0",
  "plugins_used": [
    {
      "name": "ArtifactoryDetector"
    },
    {
      "name": "AWSKeyDetector"
    },
    {
      "name": "AzureStorageKeyDetector"
    },
    {
      "name": "Base64HighEntropyString",
      "limit": 4.5
    },
    {
      "name": "BasicAuthDetector"
    },
    {
      "name": "CloudantDetector"
    },
    {
      "name": "DiscordBotTokenDetector"
    },
    {
      "name": "GitHubTokenDetector"
    },
    {
      "name": "GitLabTokenDetector"
    },
    {
      "name": "HexHighEntropyString",
      "limit": 3.0
    },
    {
      "name": "IbmCloudIamDetector"
    },
    {
      "name": "IbmCosHmacDetector"
    },
    {
      "name": "IPPublicDetector"
    },
    {
      "name": "JwtTokenDetector"
    },
    {
      "name": "KeywordDetector",
      "keyword_exclude": ""
    },
    {
      "name": "MailchimpDetector"
    },
    {
      "name": "NpmDetector"
    },
    {
      "name": "OpenAIDetector"
    },
    {
      "name": "PrivateKeyDetector"
    },
    {
      "name": "PypiTokenDetector"
    },
    {
      "name": "SendGridDetector"
    },
    {
      "name": "SlackDetector"
    },
    {
      "name": "SoftlayerDetector"
    },
    {
      "name": "SquareOAuthDetector"
    },
    {
      "name": "StripeDetector"
    },
    {
      "name": "TelegramBotTokenDetector"
    },
    {
      "name": "TwilioKeyDetector"
    }
  ],
  "filters_used": [
    {
      "path": "detect_secrets.filters.allowlist.is_line_allowlisted"
    },
    {
      "path": "detect_secrets.filters.common.is_baseline_file",
      "filename": ".secrets.baseline"
    },
    {
      "path": "detect_secrets.filters.common.is_ignored_due_to_verification_policies",
      "min_level": 2
    },
    {
      "path": "detect_secrets.filters.heuristic.is_indirect_reference"
    },
    {
      "path": "detect_secrets.filters.heuristic.is_likely_id_string"
    },
    {
      "path": "detect_secrets.filters.heuristic.is_lock_file"
    },
    {
      "path": "detect_secrets.filters.heuristic.is_not_alphanumeric_string"
    },
    {
      "path": "detect_secrets.filters.heuristic.is_potential_uuid"
    },
    {
      "path": "detect_secrets.filters.heuristic.is_prefixed_with_dollar_sign"
    },
    {
      "path": "detect_secrets.filters.heuristic.is_sequential_string"
    },
    {
      "path": "detect_secrets.filters.heuristic.is_swagger_file"
    },
    {
      "path": "detect_secrets.filters.heuristic.is_templated_secret"
    },
    {
      "path": "detect_secrets.filters.regex.should_exclude_file",
      "pattern": [
        "^tests/mock/wiremock/.*\\.json$"
      ]
    }
  ],
  "results": {
    "README.md": [
      {
        "type": "Secret Keyword",
        "filename": "README.md",
        "hashed_secret": "17a5bb04ecd061672058919605cd4bb42e114a18",
        "is_verified": false,
        "line_number": 155,
        "is_secret": false
      }
    ],
    "config-example.json5": [
      {
        "type": "Secret Keyword",
        "filename": "config-example.json5",
        "hashed_secret": "6a01df300e8fdc808a9e5ff43e165e08a4bcb06c",
        "is_verified": false,
        "line_number": 3,
        "is_secret": false
      }
    ],
    "docs/docs/ai_mock_system_signatures.md": [
      {
        "type": "Secret Keyword",
        "filename": "docs/docs/ai_mock_system_signatures.md",
        "hashed_secret": "6d9c68c603e465077bdd49c62347fe54717f83a3",
        "is_verified": false,
        "line_number": 421,
        "is_secret": false
      }
    ],
    "docs/docs/api/ai-mock-system.md": [
      {
        "type": "Secret Keyword",
        "filename": "docs/docs/api/ai-mock-system.md",
        "hashed_secret": "1d3b1295c282649864a65fe3bd1631bcf7499ef5",
        "is_verified": false,
        "line_number": 26,
        "is_secret": false
      },
      {
        "type": "Secret Keyword",
        "filename": "docs/docs/api/ai-mock-system.md",
        "hashed_secret": "fcacd4aa4e24af5aad5f5fb703f3840b43800c5a",
        "is_verified": false,
        "line_number": 298,
        "is_secret": false
      },
      {
        "type": "Secret Keyword",
        "filename": "docs/docs/api/ai-mock-system.md",
        "hashed_secret": "69dba6dfc0be932d10cdbfaae770c300cd7e0e3c",
        "is_verified": false,
        "line_number": 503,
        "is_secret": false
      },
      {
        "type": "Secret Keyword",
        "filename": "docs/docs/api/ai-mock-system.md",
        "hashed_secret": "b1463795c774ae59423d1645f7729079b199a121",
        "is_verified": false,
        "line_number": 507,
        "is_secret": false
      },
      {
        "type": "Secret Keyword",
        "filename": "docs/docs/api/ai-mock-system.md",
        "hashed_secret": "a8253456364f1bfc7da7ae4a1db5b45d106317a5",
        "is_verified": false,
        "line_number": 573,
        "is_secret": false
      }
    ],
    "docs/docs/development/ai-testing-best-practices.md": [
      {
        "type": "Secret Keyword",
        "filename": "docs/docs/development/ai-testing-best-practices.md",
        "hashed_secret": "6d9c68c603e465077bdd49c62347fe54717f83a3",
        "is_verified": false,
        "line_number": 176,
        "is_secret": false
      },
      {
        "type": "Secret Keyword",
        "filename": "docs/docs/development/ai-testing-best-practices.md",
        "hashed_secret": "d413f4d18c4c123dd52776f417b792efdec29c6a",
        "is_verified": false,
        "line_number": 209,
        "is_secret": false
      }
    ],
    "docs/docs/examples/ai_mock_system_usage.py": [
      {
        "type": "Secret Keyword",
        "filename": "docs/docs/examples/ai_mock_system_usage.py",
        "hashed_secret": "a8253456364f1bfc7da7ae4a1db5b45d106317a5",
        "is_verified": false,
        "line_number": 16,
        "is_secret": false
      }
    ],
    "docs/docs/examples/config.yaml": [
      {
        "type": "Secret Keyword",
        "filename": "docs/docs/examples/config.yaml",
        "hashed_secret": "6a01df300e8fdc808a9e5ff43e165e08a4bcb06c",
        "is_verified": false,
        "line_number": 5,
        "is_secret": false
      }
    ],
    "docs/docs/user-guide/configuration.md": [
      {
        "type": "Secret Keyword",
        "filename": "docs/docs/user-guide/configuration.md",
        "hashed_secret": "6a01df300e8fdc808a9e5ff43e165e08a4bcb06c",
        "is_verified": false,
        "line_number": 45,
        "is_secret": false
      }
    ],
    "examples/ai_mock_system_usage.py": [
      {
        "type": "Secret Keyword",
        "filename": "examples/ai_mock_system_usage.py",
        "hashed_secret": "a8253456364f1bfc7da7ae4a1db5b45d106317a5",
        "is_verified": false,
        "line_number": 16,
        "is_secret": false
      }
    ],
    "examples/cli_usage_examples.md": [
      {
        "type": "Secret Keyword",
        "filename": "examples/cli_usage_examples.md",
        "hashed_secret": "aecdccc1cf64595b34e0cc152d238daabb32183a",
        "is_verified": false,
        "line_number": 587,
        "is_secret": false
      }
    ],
    "examples/config.json": [
      {
        "type": "Secret Keyword",
        "filename": "examples/config.json",
        "hashed_secret": "6a01df300e8fdc808a9e5ff43e165e08a4bcb06c",
        "is_verified": false,
        "line_number": 2,
        "is_secret": false
      }
    ],
    "examples/config.yaml": [
      {
        "type": "Secret Keyword",
        "filename": "examples/config.yaml",
        "hashed_secret": "6a01df300e8fdc808a9e5ff43e165e08a4bcb06c",
        "is_verified": false,
        "line_number": 5,
        "is_secret": false
      }
    ],
    "src/libriscribe2/config.py": [
      {
        "type": "Secret Keyword",
        "filename": "src/libriscribe2/config.py",
        "hashed_secret": "02ecb94373bfb3dfe827ca18409f50b016e8302a",
        "is_verified": false,
        "line_number": 94,
<<<<<<< HEAD
        "is_secret": false
      },
      {
        "type": "Secret Keyword",
        "filename": "src/libriscribe2/config.py",
        "hashed_secret": "f8ca0d7266886f4b5be9adddc9b66017b3bf1a4b",
        "is_verified": false,
        "line_number": 95,
        "is_secret": false
      },
      {
        "type": "Secret Keyword",
        "filename": "src/libriscribe2/config.py",
        "hashed_secret": "1db4aba2bc9d400d5e75f5473ff811cd819a436d",
        "is_verified": false,
        "line_number": 96,
=======
>>>>>>> 03265076
        "is_secret": false
      },
      {
        "type": "Secret Keyword",
        "filename": "src/libriscribe2/config.py",
        "hashed_secret": "6a01df300e8fdc808a9e5ff43e165e08a4bcb06c",
        "is_verified": false,
<<<<<<< HEAD
        "line_number": 211,
=======
        "line_number": 208,
>>>>>>> 03265076
        "is_secret": false
      }
    ],
    "src/libriscribe2/settings.py": [
      {
        "type": "Secret Keyword",
        "filename": "src/libriscribe2/settings.py",
        "hashed_secret": "02ecb94373bfb3dfe827ca18409f50b016e8302a",
        "is_verified": false,
        "line_number": 162,
        "is_secret": false
      },
      {
        "type": "Secret Keyword",
        "filename": "src/libriscribe2/settings.py",
        "hashed_secret": "f8ca0d7266886f4b5be9adddc9b66017b3bf1a4b",
        "is_verified": false,
        "line_number": 163,
        "is_secret": false
      },
      {
        "type": "Secret Keyword",
        "filename": "src/libriscribe2/settings.py",
        "hashed_secret": "1db4aba2bc9d400d5e75f5473ff811cd819a436d",
        "is_verified": false,
        "line_number": 164,
        "is_secret": false
      }
    ],
    "stubs/autogen_agentchat/agents/_assistant_agent.pyi": [
      {
        "type": "Secret Keyword",
        "filename": "stubs/autogen_agentchat/agents/_assistant_agent.pyi",
        "hashed_secret": "235ca8ecd22dbaae08d2971367bebdc1d1bd0224",
        "is_verified": false,
        "line_number": 214,
        "is_secret": false
      },
      {
        "type": "Base64 High Entropy String",
        "filename": "stubs/autogen_agentchat/agents/_assistant_agent.pyi",
        "hashed_secret": "e7beff824ac97b6a90d7e70542754dcc4509eb95",
        "is_verified": false,
        "line_number": 462,
        "is_secret": false
      }
    ],
    "tests/.config-test.json.example": [
      {
        "type": "Secret Keyword",
        "filename": "tests/.config-test.json.example",
        "hashed_secret": "6a01df300e8fdc808a9e5ff43e165e08a4bcb06c",
        "is_verified": false,
        "line_number": 5,
        "is_secret": false
      }
    ],
    "tests/README.md": [
      {
        "type": "Secret Keyword",
        "filename": "tests/README.md",
        "hashed_secret": "70b3c531e176283929249ab215c9b7badf3e332b",
        "is_verified": false,
        "line_number": 200,
        "is_secret": false
      }
    ],
    "tests/integration/test_configuration_loading.py": [
      {
        "type": "Secret Keyword",
        "filename": "tests/integration/test_configuration_loading.py",
        "hashed_secret": "3acfb2c2b433c0ea7ff107e33df91b18e52f960f",
        "is_verified": false,
        "line_number": 39,
        "is_secret": false
      },
      {
        "type": "Secret Keyword",
        "filename": "tests/integration/test_configuration_loading.py",
        "hashed_secret": "2e7a7ee14caebf378fc32d6cf6f557f347c96773",
        "is_verified": false,
        "line_number": 115,
        "is_secret": false
      },
      {
        "type": "Secret Keyword",
        "filename": "tests/integration/test_configuration_loading.py",
        "hashed_secret": "ba18a817848206af37b2cc770cd77b90c6ddbbbe",
        "is_verified": false,
        "line_number": 294,
        "is_secret": false
      }
    ],
    "tests/mock/wiremock/find_wiremock_duplicates.sh": [
      {
        "type": "Hex High Entropy String",
        "filename": "tests/mock/wiremock/find_wiremock_duplicates.sh",
        "hashed_secret": "67a74306b06d0c01624fe0d0249a570f4d093747",
        "is_verified": false,
        "line_number": 92,
        "is_secret": false
      }
    ],
    "tests/test_create_book_command.py": [
      {
        "type": "Secret Keyword",
        "filename": "tests/test_create_book_command.py",
        "hashed_secret": "3acfb2c2b433c0ea7ff107e33df91b18e52f960f",
        "is_verified": false,
        "line_number": 302,
        "is_secret": false
      }
    ],
    "tests/unit/settings/test_settings.py": [
      {
        "type": "Secret Keyword",
        "filename": "tests/unit/settings/test_settings.py",
        "hashed_secret": "3acfb2c2b433c0ea7ff107e33df91b18e52f960f",
        "is_verified": false,
        "line_number": 38,
        "is_secret": false
      }
    ],
    "tests/unit/test_config_loading.py": [
      {
        "type": "Secret Keyword",
        "filename": "tests/unit/test_config_loading.py",
        "hashed_secret": "5b62007f70ae93a71ce91c8a9b4bda84fdc7fc46",
        "is_verified": false,
        "line_number": 52,
        "is_secret": false
      },
      {
        "type": "Secret Keyword",
        "filename": "tests/unit/test_config_loading.py",
        "hashed_secret": "9139236dfe89960fee34d53b6089795fe376682e",
        "is_verified": false,
        "line_number": 74,
        "is_secret": false
      },
      {
        "type": "Secret Keyword",
        "filename": "tests/unit/test_config_loading.py",
        "hashed_secret": "cb7b89f30dab60a81d9ad2b8960ebd9fbe36fbc7",
        "is_verified": false,
        "line_number": 92,
        "is_secret": false
      },
      {
        "type": "Secret Keyword",
        "filename": "tests/unit/test_config_loading.py",
        "hashed_secret": "370040d35b0f2ef38030e5b554d8cc91f96b4b27",
        "is_verified": false,
        "line_number": 94,
        "is_secret": false
      }
    ]
  },
<<<<<<< HEAD
  "generated_at": "2025-08-28T11:24:13Z"
=======
  "generated_at": "2025-08-28T12:59:49Z"
>>>>>>> 03265076
}<|MERGE_RESOLUTION|>--- conflicted
+++ resolved
@@ -300,37 +300,14 @@
         "hashed_secret": "02ecb94373bfb3dfe827ca18409f50b016e8302a",
         "is_verified": false,
         "line_number": 94,
-<<<<<<< HEAD
         "is_secret": false
       },
       {
         "type": "Secret Keyword",
         "filename": "src/libriscribe2/config.py",
-        "hashed_secret": "f8ca0d7266886f4b5be9adddc9b66017b3bf1a4b",
-        "is_verified": false,
-        "line_number": 95,
-        "is_secret": false
-      },
-      {
-        "type": "Secret Keyword",
-        "filename": "src/libriscribe2/config.py",
-        "hashed_secret": "1db4aba2bc9d400d5e75f5473ff811cd819a436d",
-        "is_verified": false,
-        "line_number": 96,
-=======
->>>>>>> 03265076
-        "is_secret": false
-      },
-      {
-        "type": "Secret Keyword",
-        "filename": "src/libriscribe2/config.py",
-        "hashed_secret": "6a01df300e8fdc808a9e5ff43e165e08a4bcb06c",
-        "is_verified": false,
-<<<<<<< HEAD
-        "line_number": 211,
-=======
+        "hashed_secret": "6a01df300e8fdc808a9e5ff43e165e08a4bcb06c",
+        "is_verified": false,
         "line_number": 208,
->>>>>>> 03265076
         "is_secret": false
       }
     ],
@@ -340,23 +317,7 @@
         "filename": "src/libriscribe2/settings.py",
         "hashed_secret": "02ecb94373bfb3dfe827ca18409f50b016e8302a",
         "is_verified": false,
-        "line_number": 162,
-        "is_secret": false
-      },
-      {
-        "type": "Secret Keyword",
-        "filename": "src/libriscribe2/settings.py",
-        "hashed_secret": "f8ca0d7266886f4b5be9adddc9b66017b3bf1a4b",
-        "is_verified": false,
-        "line_number": 163,
-        "is_secret": false
-      },
-      {
-        "type": "Secret Keyword",
-        "filename": "src/libriscribe2/settings.py",
-        "hashed_secret": "1db4aba2bc9d400d5e75f5473ff811cd819a436d",
-        "is_verified": false,
-        "line_number": 164,
+        "line_number": 159,
         "is_secret": false
       }
     ],
@@ -398,6 +359,16 @@
         "is_secret": false
       }
     ],
+    "tests/conftest.py": [
+      {
+        "type": "Secret Keyword",
+        "filename": "tests/conftest.py",
+        "hashed_secret": "02ecb94373bfb3dfe827ca18409f50b016e8302a",
+        "is_verified": false,
+        "line_number": 170,
+        "is_secret": false
+      }
+    ],
     "tests/integration/test_configuration_loading.py": [
       {
         "type": "Secret Keyword",
@@ -458,7 +429,7 @@
       {
         "type": "Secret Keyword",
         "filename": "tests/unit/test_config_loading.py",
-        "hashed_secret": "5b62007f70ae93a71ce91c8a9b4bda84fdc7fc46",
+        "hashed_secret": "cb7b89f30dab60a81d9ad2b8960ebd9fbe36fbc7",
         "is_verified": false,
         "line_number": 52,
         "is_secret": false
@@ -470,28 +441,8 @@
         "is_verified": false,
         "line_number": 74,
         "is_secret": false
-      },
-      {
-        "type": "Secret Keyword",
-        "filename": "tests/unit/test_config_loading.py",
-        "hashed_secret": "cb7b89f30dab60a81d9ad2b8960ebd9fbe36fbc7",
-        "is_verified": false,
-        "line_number": 92,
-        "is_secret": false
-      },
-      {
-        "type": "Secret Keyword",
-        "filename": "tests/unit/test_config_loading.py",
-        "hashed_secret": "370040d35b0f2ef38030e5b554d8cc91f96b4b27",
-        "is_verified": false,
-        "line_number": 94,
-        "is_secret": false
       }
     ]
   },
-<<<<<<< HEAD
-  "generated_at": "2025-08-28T11:24:13Z"
-=======
-  "generated_at": "2025-08-28T12:59:49Z"
->>>>>>> 03265076
+  "generated_at": "2025-08-28T15:22:26Z"
 }